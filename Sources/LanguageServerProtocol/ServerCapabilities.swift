--- conflicted
+++ resolved
@@ -42,10 +42,9 @@
   /// Whether the server provides "textDocument/foldingRange".
   public var foldingRangeProvider: Bool?
 
-<<<<<<< HEAD
   /// Workspace specific server capabilities
   public var workspace: ServerWorkspaceCapabilities?
-=======
+  
   /// Whether the server provides "textDocument/documentSymbol"
   public var documentSymbolProvider: Bool?
 
@@ -54,7 +53,6 @@
 
   /// Whether the server provides "textDocument/codeAction".
   public var codeActionProvider: CodeActionServerCapabilities?
->>>>>>> 8482476f
 
   // TODO: fill-in the rest.
 
@@ -69,13 +67,10 @@
     documentRangeFormattingProvider: Bool? = nil,
     documentOnTypeFormattingProvider: DocumentOnTypeFormattingOptions? = nil,
     foldingRangeProvider: Bool? = nil,
-<<<<<<< HEAD
-    workspace: ServerWorkspaceCapabilities? = nil
-=======
+    workspace: ServerWorkspaceCapabilities? = nil,
     documentSymbolProvider: Bool? = nil,
     colorProvider: Bool? = nil,
     codeActionProvider: CodeActionServerCapabilities? = nil
->>>>>>> 8482476f
     )
   {
     self.textDocumentSync = textDocumentSync
@@ -88,13 +83,10 @@
     self.documentRangeFormattingProvider = documentRangeFormattingProvider
     self.documentOnTypeFormattingProvider = documentOnTypeFormattingProvider
     self.foldingRangeProvider = foldingRangeProvider
-<<<<<<< HEAD
     self.workspace = workspace
-=======
     self.documentSymbolProvider = documentSymbolProvider
     self.colorProvider = colorProvider
     self.codeActionProvider = codeActionProvider
->>>>>>> 8482476f
   }
 
   public init(from decoder: Decoder) throws {
@@ -103,13 +95,10 @@
     self.hoverProvider = try container.decodeIfPresent(Bool.self, forKey: .hoverProvider)
     self.definitionProvider = try container.decodeIfPresent(Bool.self, forKey: .definitionProvider)
     self.foldingRangeProvider = try container.decodeIfPresent(Bool.self, forKey: .foldingRangeProvider)
-<<<<<<< HEAD
     self.workspace = try container.decodeIfPresent(ServerWorkspaceCapabilities.self, forKey: .workspace)
-=======
     self.documentSymbolProvider = try container.decodeIfPresent(Bool.self, forKey: .documentSymbolProvider)
     self.colorProvider = try container.decodeIfPresent(Bool.self, forKey: .colorProvider)
     self.codeActionProvider = try container.decodeIfPresent(CodeActionServerCapabilities.self, forKey: .codeActionProvider)
->>>>>>> 8482476f
 
     if let textDocumentSync = try? container.decode(TextDocumentSyncOptions.self, forKey: .textDocumentSync) {
       self.textDocumentSync = textDocumentSync
@@ -201,7 +190,6 @@
   }
 }
 
-<<<<<<< HEAD
 /// Capabilities of the server related to managing the workspace.
 public struct ServerWorkspaceCapabilities: Codable, Hashable {
 
@@ -221,7 +209,9 @@
 
   public init(supported: Bool = false) {
     self.supported = supported
-=======
+  }
+}
+
 /// Wrapper type for a server's CodeActions' capabilities.
 /// If the client supports CodeAction literals, the server can return specific information about
 /// how CodeActions will be sent. Otherwise, the server's capabilities are determined by a boolean.
@@ -270,6 +260,5 @@
 
   public init(codeActionKinds: [CodeActionKind]?) {
     self.codeActionKinds = codeActionKinds
->>>>>>> 8482476f
   }
 }