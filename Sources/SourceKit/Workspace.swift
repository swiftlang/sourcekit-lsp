//===----------------------------------------------------------------------===//
//
// This source file is part of the Swift.org open source project
//
// Copyright (c) 2014 - 2018 Apple Inc. and the Swift project authors
// Licensed under Apache License v2.0 with Runtime Library Exception
//
// See https://swift.org/LICENSE.txt for license information
// See https://swift.org/CONTRIBUTORS.txt for the list of Swift project authors
//
//===----------------------------------------------------------------------===//

import LanguageServerProtocol
import SKCore
import SKSupport
import IndexStoreDB
import Basic
import Utility
import SKSwiftPMWorkspace

/// Represents the configuration and sate of a project or combination of projects being worked on
/// together.
///
/// In LSP, this represents the per-workspace state that is typically only available after the
/// "initialize" request has been made.
///
/// Typically a workspace is contained in a root directory.
public final class Workspace {

  /// Workspace configuration per root path
  public struct Configuration {

    /// The root directory of the workspace.
    public var rootPath: AbsolutePath? = nil

    /// The build settings provider to use for documents in this workspace.
    public var buildSettings: BuildSystem

    /// The index to use for documents in this worspace.
    public var index: IndexStoreDB? = nil

    init(rootPath: AbsolutePath? = nil, buildSettings: BuildSystem, index: IndexStoreDB? = nil) {
      self.rootPath = rootPath
      self.buildSettings = buildSettings
      self.index = index
    }
  }

  public let configuration: Configuration

<<<<<<< HEAD
  public let clientCapabilities: ClientCapabilities
=======
  /// Build setup
  public let buildSetup: BuildSetup

  /// The source code index, if available.
  public var index: IndexStoreDB? = nil
>>>>>>> 76d7a2ca

  /// Open documents.
  let documentManager: DocumentManager = DocumentManager()

  /// Language service for an open document, if available.
  var documentService: [URL: Connection] = [:]

  public init(
    rootPath: AbsolutePath?,
    clientCapabilities: ClientCapabilities,
    buildSettings: BuildSystem,
    index: IndexStoreDB?,
    buildSetup: BuildSetup)
  {
    self.configuration = Configuration(rootPath: rootPath, buildSettings: buildSettings, index: index)
    self.clientCapabilities = clientCapabilities
<<<<<<< HEAD
=======
    self.buildSettings = buildSettings
    self.index = index
    self.buildSetup = buildSetup
>>>>>>> 76d7a2ca
  }

  /// Creates a workspace for a given root `URL`, inferring the `ExternalWorkspace` if possible.
  ///
  /// - Parameters:
  ///   - url: The root directory of the workspace, which must be a valid path.
  ///   - clientCapabilities: The client capabilities provided during server initialization.
  ///   - toolchainRegistry: The toolchain registry.
  public init(
    url: URL,
    clientCapabilities: ClientCapabilities,
    toolchainRegistry: ToolchainRegistry,
    buildSetup: BuildSetup
  ) throws {
<<<<<<< HEAD
=======

    self.buildSetup = buildSetup

    self.rootPath = try AbsolutePath(validating: url.path)
>>>>>>> 76d7a2ca
    self.clientCapabilities = clientCapabilities

    let rootPath = try AbsolutePath(validating: url.path)
    let settings = BuildSystemList()

    settings.providers.insert(CompilationDatabaseBuildSystem(projectRoot: rootPath), at: 0)

    if let swiftpm = SwiftPMWorkspace(url: url,
                                      toolchainRegistry: toolchainRegistry,
                                      buildSetup: buildSetup
      ) {
      settings.providers.insert(swiftpm, at: 0)
    }

    var index: IndexStoreDB? = nil
    if let storePath = settings.indexStorePath,
       let dbPath = settings.indexDatabasePath,
       let libPath = toolchainRegistry.default?.libIndexStore
    {
      do {
        let lib = try IndexStoreLibrary(dylibPath: libPath.asString)
        index = try IndexStoreDB(storePath: storePath.asString, databasePath: dbPath.asString, library: lib)
        log("opened IndexStoreDB at \(dbPath.asString) with store path \(storePath.asString)")
      } catch {
        log("failed to open IndexStoreDB: \(error.localizedDescription)", level: .error)
      }
    }

    self.configuration = Configuration(rootPath: rootPath, buildSettings: settings, index: index)
  }
}<|MERGE_RESOLUTION|>--- conflicted
+++ resolved
@@ -39,24 +39,20 @@
     /// The index to use for documents in this worspace.
     public var index: IndexStoreDB? = nil
 
-    init(rootPath: AbsolutePath? = nil, buildSettings: BuildSystem, index: IndexStoreDB? = nil) {
+    /// Build setup
+    public let buildSetup: BuildSetup
+
+    init(rootPath: AbsolutePath? = nil, buildSettings: BuildSystem, index: IndexStoreDB? = nil, buildSetup: BuildSetup = .default) {
       self.rootPath = rootPath
       self.buildSettings = buildSettings
       self.index = index
+      self.buildSetup = buildSetup
     }
   }
 
   public let configuration: Configuration
 
-<<<<<<< HEAD
   public let clientCapabilities: ClientCapabilities
-=======
-  /// Build setup
-  public let buildSetup: BuildSetup
-
-  /// The source code index, if available.
-  public var index: IndexStoreDB? = nil
->>>>>>> 76d7a2ca
 
   /// Open documents.
   let documentManager: DocumentManager = DocumentManager()
@@ -71,14 +67,11 @@
     index: IndexStoreDB?,
     buildSetup: BuildSetup)
   {
-    self.configuration = Configuration(rootPath: rootPath, buildSettings: buildSettings, index: index)
+    self.configuration = Configuration(rootPath: rootPath,
+                                       buildSettings: buildSettings,
+                                       index: index,
+                                       buildSetup: buildSetup)
     self.clientCapabilities = clientCapabilities
-<<<<<<< HEAD
-=======
-    self.buildSettings = buildSettings
-    self.index = index
-    self.buildSetup = buildSetup
->>>>>>> 76d7a2ca
   }
 
   /// Creates a workspace for a given root `URL`, inferring the `ExternalWorkspace` if possible.
@@ -93,13 +86,7 @@
     toolchainRegistry: ToolchainRegistry,
     buildSetup: BuildSetup
   ) throws {
-<<<<<<< HEAD
-=======
 
-    self.buildSetup = buildSetup
-
-    self.rootPath = try AbsolutePath(validating: url.path)
->>>>>>> 76d7a2ca
     self.clientCapabilities = clientCapabilities
 
     let rootPath = try AbsolutePath(validating: url.path)
@@ -128,6 +115,6 @@
       }
     }
 
-    self.configuration = Configuration(rootPath: rootPath, buildSettings: settings, index: index)
+    self.configuration = Configuration(rootPath: rootPath, buildSettings: settings, index: index, buildSetup: buildSetup)
   }
 }